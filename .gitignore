--- conflicted
+++ resolved
@@ -40,7 +40,6 @@
 *.tsbuildinfo
 next-env.d.ts
 
-<<<<<<< HEAD
 # ide and editor files
 .idea
 .vscode
@@ -56,7 +55,7 @@
 
 # local development files
 /contracts/
-=======
+
 *storybook.log
 storybook-static
->>>>>>> 2df413fa
+package-lock.json