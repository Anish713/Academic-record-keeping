--- conflicted
+++ resolved
@@ -40,7 +40,6 @@
 *.tsbuildinfo
 next-env.d.ts
 
-<<<<<<< HEAD
 # ide and editor files
 .idea
 .vscode
@@ -53,7 +52,5 @@
 .env.test.local
 .env.production.local
 .env
-=======
 *storybook.log
-storybook-static
->>>>>>> 2df413fa
+storybook-static